import { cookies } from 'next/headers';
import { notFound } from 'next/navigation';

import { withAuth } from '@workos-inc/authkit-nextjs';
import { Chat } from '@/components/chat';
import {
  getChatById,
  getDatabaseUserFromWorkOS,
  getMessagesByChatId,
} from '@/lib/db/queries';
import { DataStreamHandler } from '@/components/data-stream-handler';
import { DEFAULT_CHAT_MODEL, chatModels } from '@/lib/ai/models';
import { convertToUIMessages } from '@/lib/utils';
import { LanguageModelV2Usage } from '@ai-sdk/provider';

export const dynamic = 'force-dynamic';

export default async function Page(props: { params: Promise<{ id: string }> }) {
  const params = await props.params;
  const { id } = params;
  const chat = await getChatById({ id });

  if (!chat) {
    notFound();
  }

  const { user } = await withAuth({ ensureSignedIn: true });

  // Get the database user from the WorkOS user for proper ID comparisons
  const databaseUser = user
    ? await getDatabaseUserFromWorkOS({
        id: user.id,
        email: user.email,
        firstName: user.firstName ?? undefined,
        lastName: user.lastName ?? undefined,
      })
    : null;

  if (chat.visibility === 'private') {
    if (!user || !databaseUser) {
      return notFound();
    }

    if (databaseUser.id !== chat.userId) {
      return notFound();
    }
  }

  const messagesFromDb = await getMessagesByChatId({
    id,
  });

  const uiMessages = convertToUIMessages(messagesFromDb);

  const cookieStore = await cookies();
  const chatModelFromCookie = cookieStore.get('chat-model');

<<<<<<< HEAD
  // Validate that the cookie value is a valid model ID
  const isValidModel =
    chatModelFromCookie &&
    chatModels.some((model) => model.id === chatModelFromCookie.value);
  const initialChatModel = isValidModel
    ? chatModelFromCookie.value
    : DEFAULT_CHAT_MODEL;
=======
  if (!chatModelFromCookie) {
    return (
      <>
        <Chat
          id={chat.id}
          initialMessages={uiMessages}
          initialChatModel={DEFAULT_CHAT_MODEL}
          initialVisibilityType={chat.visibility}
          isReadonly={session?.user?.id !== chat.userId}
          session={session}
          autoResume={true}
          initialLastContext={chat.lastContext ?? undefined}
        />
        <DataStreamHandler />
      </>
    );
  }
>>>>>>> f2320bf3

  return (
    <>
      <Chat
        id={chat.id}
        initialMessages={uiMessages}
        initialChatModel={initialChatModel}
        initialVisibilityType={chat.visibility}
        isReadonly={!databaseUser || databaseUser.id !== chat.userId}
        user={user}
        autoResume={true}
        initialLastContext={chat.lastContext ?? undefined}
      />
      <DataStreamHandler />
    </>
  );
}<|MERGE_RESOLUTION|>--- conflicted
+++ resolved
@@ -11,7 +11,6 @@
 import { DataStreamHandler } from '@/components/data-stream-handler';
 import { DEFAULT_CHAT_MODEL, chatModels } from '@/lib/ai/models';
 import { convertToUIMessages } from '@/lib/utils';
-import { LanguageModelV2Usage } from '@ai-sdk/provider';
 
 export const dynamic = 'force-dynamic';
 
@@ -54,34 +53,11 @@
 
   const cookieStore = await cookies();
   const chatModelFromCookie = cookieStore.get('chat-model');
-
-<<<<<<< HEAD
-  // Validate that the cookie value is a valid model ID
-  const isValidModel =
-    chatModelFromCookie &&
-    chatModels.some((model) => model.id === chatModelFromCookie.value);
-  const initialChatModel = isValidModel
-    ? chatModelFromCookie.value
-    : DEFAULT_CHAT_MODEL;
-=======
-  if (!chatModelFromCookie) {
-    return (
-      <>
-        <Chat
-          id={chat.id}
-          initialMessages={uiMessages}
-          initialChatModel={DEFAULT_CHAT_MODEL}
-          initialVisibilityType={chat.visibility}
-          isReadonly={session?.user?.id !== chat.userId}
-          session={session}
-          autoResume={true}
-          initialLastContext={chat.lastContext ?? undefined}
-        />
-        <DataStreamHandler />
-      </>
-    );
+  const cookieModelId = chatModelFromCookie?.value;
+  let initialChatModel = DEFAULT_CHAT_MODEL;
+  if (cookieModelId && chatModels.some((model) => model.id === cookieModelId)) {
+    initialChatModel = cookieModelId;
   }
->>>>>>> f2320bf3
 
   return (
     <>
