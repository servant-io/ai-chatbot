import { withAuth } from '@workos-inc/authkit-nextjs';
import {
  getChatById,
  getDatabaseUserFromWorkOS,
  getMessagesByChatId,
  getStreamIdsByChatId,
} from '@/lib/db/queries';
import type { Chat } from '@/lib/db/schema';
import { ChatSDKError } from '@/lib/errors';
import type { ChatMessage } from '@/lib/types';
import { createUIMessageStream, JsonToSseTransformStream } from 'ai';
import { getStreamContext } from '../../route';
import { differenceInSeconds } from 'date-fns';

export async function GET(
  _: Request,
  { params }: { params: Promise<{ id: string }> },
) {
  const { id: chatId } = await params;

  const streamContext = getStreamContext();
  const resumeRequestedAt = new Date();

  if (!streamContext) {
    return new Response(null, { status: 204 });
  }

  if (!chatId) {
    return new ChatSDKError('bad_request:api').toResponse();
  }

  const session = await withAuth();

  if (!session?.user) {
    return new ChatSDKError('unauthorized:chat').toResponse();
  }

<<<<<<< HEAD
  // Get the database user from the WorkOS user
  const databaseUser = await getDatabaseUserFromWorkOS({
    id: session.user.id,
    email: session.user.email,
    firstName: session.user.firstName ?? undefined,
    lastName: session.user.lastName ?? undefined,
  });

  if (!databaseUser) {
    return new ChatSDKError('unauthorized:chat', 'User not found').toResponse();
  }

  let chat: Chat;
=======
  let chat: Chat | null;
>>>>>>> f2320bf3

  try {
    chat = await getChatById({ id: chatId });
  } catch {
    return new ChatSDKError('not_found:chat').toResponse();
  }

  if (!chat) {
    return new ChatSDKError('not_found:chat').toResponse();
  }

  if (chat.visibility === 'private' && chat.userId !== databaseUser.id) {
    return new ChatSDKError('forbidden:chat').toResponse();
  }

  const streamIds = await getStreamIdsByChatId({ chatId });

  if (!streamIds.length) {
    return new ChatSDKError('not_found:stream').toResponse();
  }

  const recentStreamId = streamIds.at(-1);

  if (!recentStreamId) {
    return new ChatSDKError('not_found:stream').toResponse();
  }

  const emptyDataStream = createUIMessageStream<ChatMessage>({
    execute: () => {},
  });

  const stream = await streamContext.resumableStream(recentStreamId, () =>
    emptyDataStream.pipeThrough(new JsonToSseTransformStream()),
  );

  /*
   * For when the generation is streaming during SSR
   * but the resumable stream has concluded at this point.
   */
  if (!stream) {
    const messages = await getMessagesByChatId({ id: chatId });
    const mostRecentMessage = messages.at(-1);

    if (!mostRecentMessage) {
      return new Response(emptyDataStream, { status: 200 });
    }

    if (mostRecentMessage.role !== 'assistant') {
      return new Response(emptyDataStream, { status: 200 });
    }

    const messageCreatedAt = new Date(mostRecentMessage.createdAt);

    if (differenceInSeconds(resumeRequestedAt, messageCreatedAt) > 15) {
      return new Response(emptyDataStream, { status: 200 });
    }

    const restoredStream = createUIMessageStream<ChatMessage>({
      execute: ({ writer }) => {
        writer.write({
          type: 'data-appendMessage',
          data: JSON.stringify(mostRecentMessage),
          transient: true,
        });
      },
    });

    return new Response(
      restoredStream.pipeThrough(new JsonToSseTransformStream()),
      { status: 200 },
    );
  }

  return new Response(stream, { status: 200 });
}<|MERGE_RESOLUTION|>--- conflicted
+++ resolved
@@ -35,7 +35,6 @@
     return new ChatSDKError('unauthorized:chat').toResponse();
   }
 
-<<<<<<< HEAD
   // Get the database user from the WorkOS user
   const databaseUser = await getDatabaseUserFromWorkOS({
     id: session.user.id,
@@ -48,10 +47,7 @@
     return new ChatSDKError('unauthorized:chat', 'User not found').toResponse();
   }
 
-  let chat: Chat;
-=======
   let chat: Chat | null;
->>>>>>> f2320bf3
 
   try {
     chat = await getChatById({ id: chatId });
