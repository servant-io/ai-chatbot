--- conflicted
+++ resolved
@@ -84,16 +84,11 @@
         specifier: ^1.3.2
         version: 1.3.2(react@19.1.1)
       '@radix-ui/react-label':
-<<<<<<< HEAD
         specifier: ^2.1.7
         version: 2.1.7(@types/react-dom@18.3.7(@types/react@18.3.23))(@types/react@18.3.23)(react-dom@19.1.1(react@19.1.1))(react@19.1.1)
-=======
-        specifier: ^2.1.0
-        version: 2.1.2(@types/react-dom@18.3.5(@types/react@18.3.18))(@types/react@18.3.18)(react-dom@19.0.0-rc-45804af1-20241021(react@19.0.0-rc-45804af1-20241021))(react@19.0.0-rc-45804af1-20241021)
       '@radix-ui/react-progress':
         specifier: ^1.1.7
-        version: 1.1.7(@types/react-dom@18.3.5(@types/react@18.3.18))(@types/react@18.3.18)(react-dom@19.0.0-rc-45804af1-20241021(react@19.0.0-rc-45804af1-20241021))(react@19.0.0-rc-45804af1-20241021)
->>>>>>> f2320bf3
+        version: 1.1.7(@types/react-dom@18.3.7(@types/react@18.3.23))(@types/react@18.3.23)(react-dom@19.1.1(react@19.1.1))(react@19.1.1)
       '@radix-ui/react-scroll-area':
         specifier: ^1.2.10
         version: 1.2.10(@types/react-dom@18.3.7(@types/react@18.3.23))(@types/react@18.3.23)(react-dom@19.1.1(react@19.1.1))(react@19.1.1)
@@ -296,13 +291,8 @@
         specifier: ^1.0.7
         version: 1.0.7(tailwindcss@3.4.17)
       tokenlens:
-<<<<<<< HEAD
-        specifier: ^1.0.0
-        version: 1.1.1
-=======
         specifier: ^1.1.2
         version: 1.1.2
->>>>>>> f2320bf3
       use-stick-to-bottom:
         specifier: ^1.1.1
         version: 1.1.1(react@19.1.1)
@@ -1510,10 +1500,6 @@
       '@types/react-dom':
         optional: true
 
-<<<<<<< HEAD
-  '@radix-ui/react-roving-focus@1.1.11':
-    resolution: {integrity: sha512-7A6S9jSgm/S+7MdtNDSb+IU859vQqJ/QAtcYQcfFC6W8RS4IxIZDldLR0xqCFZ6DCyrQLjLPsxtTNch5jVA4lA==}
-=======
   '@radix-ui/react-progress@1.1.7':
     resolution: {integrity: sha512-vPdg/tF6YC/ynuBIJlk1mm7Le0VgW6ub6J2UWnTQ7/D23KXcPI1qy+0vBkgKgd38RCMJavBXpB83HPNFMTb0Fg==}
     peerDependencies:
@@ -1527,9 +1513,8 @@
       '@types/react-dom':
         optional: true
 
-  '@radix-ui/react-roving-focus@1.1.2':
-    resolution: {integrity: sha512-zgMQWkNO169GtGqRvYrzb0Zf8NhMHS2DuEB/TiEmVnpr5OqPU3i8lfbxaAmC2J/KYuIQxyoQQ6DxepyXp61/xw==}
->>>>>>> f2320bf3
+  '@radix-ui/react-roving-focus@1.1.11':
+    resolution: {integrity: sha512-7A6S9jSgm/S+7MdtNDSb+IU859vQqJ/QAtcYQcfFC6W8RS4IxIZDldLR0xqCFZ6DCyrQLjLPsxtTNch5jVA4lA==}
     peerDependencies:
       '@types/react': '*'
       '@types/react-dom': '*'
@@ -5761,20 +5746,15 @@
     resolution: {integrity: sha512-65P7iz6X5yEr1cwcgvQxbbIw7Uk3gOy5dIdtZ4rDveLqhrdJP+Li/Hx6tyK0NEb+2GCyneCMJiGqrADCSNk8sQ==}
     engines: {node: '>=8.0'}
 
-<<<<<<< HEAD
   toidentifier@1.0.1:
     resolution: {integrity: sha512-o5sSPKEkg/DIQNmH43V0/uerLrpzVedkUh8tGNvaeXpfpuwjKenlSox/2O/BTlZUtEe+JG7s5YhEz608PlAHRA==}
     engines: {node: '>=0.6'}
 
-  tokenlens@1.1.1:
-    resolution: {integrity: sha512-MsCJaOFMde0OgoO4BJ79DvGFcntLB0PofZQGCbdW2ez+5MJSnBEcZjxMd0Adts8AcIrejYgw/LGA362zS+SUSw==}
+  tokenlens@1.1.2:
+    resolution: {integrity: sha512-PICXahAiVS/2nyc30SijuYZj5wIm2G9+2U7fdvQbl5pa/hIUpQ8H+RdYOzOrSvva6GMqPM5+6cWd9Hqi81Yv3g==}
 
   tr46@0.0.3:
     resolution: {integrity: sha512-N3WMsuqV66lT30CrXNbEjx4GEwlow3v6rr4mCcv6prnfwhS01rkgyFdjPNBYd9br7LpXV1+Emh01fHnq2Gdgrw==}
-=======
-  tokenlens@1.1.2:
-    resolution: {integrity: sha512-PICXahAiVS/2nyc30SijuYZj5wIm2G9+2U7fdvQbl5pa/hIUpQ8H+RdYOzOrSvva6GMqPM5+6cWd9Hqi81Yv3g==}
->>>>>>> f2320bf3
 
   trim-lines@3.0.1:
     resolution: {integrity: sha512-kRj8B+YHZCc9kQYdWfJB2/oUl9rA99qbowYYBtr4ui4mZyAQ2JpvVBd/6U2YloATfqBhBTSMhTpgBHtU0Mf3Rg==}
@@ -7196,6 +7176,16 @@
       '@types/react': 18.3.23
       '@types/react-dom': 18.3.7(@types/react@18.3.23)
 
+  '@radix-ui/react-progress@1.1.7(@types/react-dom@18.3.7(@types/react@18.3.23))(@types/react@18.3.23)(react-dom@19.1.1(react@19.1.1))(react@19.1.1)':
+    dependencies:
+      '@radix-ui/react-context': 1.1.2(@types/react@18.3.23)(react@19.1.1)
+      '@radix-ui/react-primitive': 2.1.3(@types/react-dom@18.3.7(@types/react@18.3.23))(@types/react@18.3.23)(react-dom@19.1.1(react@19.1.1))(react@19.1.1)
+      react: 19.1.1
+      react-dom: 19.1.1(react@19.1.1)
+    optionalDependencies:
+      '@types/react': 18.3.23
+      '@types/react-dom': 18.3.7(@types/react@18.3.23)
+
   '@radix-ui/react-roving-focus@1.1.11(@types/react-dom@18.3.7(@types/react@18.3.23))(@types/react@18.3.23)(react-dom@19.1.1(react@19.1.1))(react@19.1.1)':
     dependencies:
       '@radix-ui/primitive': 1.1.3
@@ -7215,7 +7205,6 @@
 
   '@radix-ui/react-scroll-area@1.2.10(@types/react-dom@18.3.7(@types/react@18.3.23))(@types/react@18.3.23)(react-dom@19.1.1(react@19.1.1))(react@19.1.1)':
     dependencies:
-<<<<<<< HEAD
       '@radix-ui/number': 1.1.1
       '@radix-ui/primitive': 1.1.3
       '@radix-ui/react-compose-refs': 1.1.2(@types/react@18.3.23)(react@19.1.1)
@@ -7227,38 +7216,6 @@
       '@radix-ui/react-use-layout-effect': 1.1.1(@types/react@18.3.23)(react@19.1.1)
       react: 19.1.1
       react-dom: 19.1.1(react@19.1.1)
-=======
-      '@radix-ui/react-slot': 1.2.3(@types/react@18.3.18)(react@19.0.0-rc-45804af1-20241021)
-      react: 19.0.0-rc-45804af1-20241021
-      react-dom: 19.0.0-rc-45804af1-20241021(react@19.0.0-rc-45804af1-20241021)
-    optionalDependencies:
-      '@types/react': 18.3.18
-      '@types/react-dom': 18.3.5(@types/react@18.3.18)
-
-  '@radix-ui/react-progress@1.1.7(@types/react-dom@18.3.5(@types/react@18.3.18))(@types/react@18.3.18)(react-dom@19.0.0-rc-45804af1-20241021(react@19.0.0-rc-45804af1-20241021))(react@19.0.0-rc-45804af1-20241021)':
-    dependencies:
-      '@radix-ui/react-context': 1.1.2(@types/react@18.3.18)(react@19.0.0-rc-45804af1-20241021)
-      '@radix-ui/react-primitive': 2.1.3(@types/react-dom@18.3.5(@types/react@18.3.18))(@types/react@18.3.18)(react-dom@19.0.0-rc-45804af1-20241021(react@19.0.0-rc-45804af1-20241021))(react@19.0.0-rc-45804af1-20241021)
-      react: 19.0.0-rc-45804af1-20241021
-      react-dom: 19.0.0-rc-45804af1-20241021(react@19.0.0-rc-45804af1-20241021)
-    optionalDependencies:
-      '@types/react': 18.3.18
-      '@types/react-dom': 18.3.5(@types/react@18.3.18)
-
-  '@radix-ui/react-roving-focus@1.1.2(@types/react-dom@18.3.5(@types/react@18.3.18))(@types/react@18.3.18)(react-dom@19.0.0-rc-45804af1-20241021(react@19.0.0-rc-45804af1-20241021))(react@19.0.0-rc-45804af1-20241021)':
-    dependencies:
-      '@radix-ui/primitive': 1.1.1
-      '@radix-ui/react-collection': 1.1.2(@types/react-dom@18.3.5(@types/react@18.3.18))(@types/react@18.3.18)(react-dom@19.0.0-rc-45804af1-20241021(react@19.0.0-rc-45804af1-20241021))(react@19.0.0-rc-45804af1-20241021)
-      '@radix-ui/react-compose-refs': 1.1.1(@types/react@18.3.18)(react@19.0.0-rc-45804af1-20241021)
-      '@radix-ui/react-context': 1.1.1(@types/react@18.3.18)(react@19.0.0-rc-45804af1-20241021)
-      '@radix-ui/react-direction': 1.1.0(@types/react@18.3.18)(react@19.0.0-rc-45804af1-20241021)
-      '@radix-ui/react-id': 1.1.0(@types/react@18.3.18)(react@19.0.0-rc-45804af1-20241021)
-      '@radix-ui/react-primitive': 2.0.2(@types/react-dom@18.3.5(@types/react@18.3.18))(@types/react@18.3.18)(react-dom@19.0.0-rc-45804af1-20241021(react@19.0.0-rc-45804af1-20241021))(react@19.0.0-rc-45804af1-20241021)
-      '@radix-ui/react-use-callback-ref': 1.1.0(@types/react@18.3.18)(react@19.0.0-rc-45804af1-20241021)
-      '@radix-ui/react-use-controllable-state': 1.1.0(@types/react@18.3.18)(react@19.0.0-rc-45804af1-20241021)
-      react: 19.0.0-rc-45804af1-20241021
-      react-dom: 19.0.0-rc-45804af1-20241021(react@19.0.0-rc-45804af1-20241021)
->>>>>>> f2320bf3
     optionalDependencies:
       '@types/react': 18.3.23
       '@types/react-dom': 18.3.7(@types/react@18.3.23)
@@ -12384,15 +12341,11 @@
     dependencies:
       is-number: 7.0.0
 
-<<<<<<< HEAD
   toidentifier@1.0.1: {}
 
-  tokenlens@1.1.1: {}
+  tokenlens@1.1.2: {}
 
   tr46@0.0.3: {}
-=======
-  tokenlens@1.1.2: {}
->>>>>>> f2320bf3
 
   trim-lines@3.0.1: {}
 
