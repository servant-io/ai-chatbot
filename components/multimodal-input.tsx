'use client';

import type { LanguageModelUsage, UIMessage } from 'ai';
import {
  useRef,
  useEffect,
  useState,
  useCallback,
  type Dispatch,
  type SetStateAction,
  type ChangeEvent,
  memo,
  useMemo,
} from 'react';
import { toast } from 'sonner';
import { useLocalStorage, useWindowSize } from 'usehooks-ts';

import { ArrowUpIcon, PaperclipIcon, StopIcon } from './icons';
import { PreviewAttachment } from './preview-attachment';
import { Button } from './ui/button';
import { SuggestedActions } from './suggested-actions';
import {
  PromptInput,
  PromptInputTextarea,
  PromptInputToolbar,
  PromptInputTools,
  PromptInputSubmit,
  PromptInputModelSelect,
  PromptInputModelSelectTrigger,
  PromptInputModelSelectContent,
} from './elements/prompt-input';
<<<<<<< HEAD
import { SelectItem } from '@/components/ui/select';
=======
import { SelectItem, } from '@/components/ui/select';
>>>>>>> f2320bf3
import equal from 'fast-deep-equal';
import type { UseChatHelpers } from '@ai-sdk/react';
import { AnimatePresence, motion } from 'framer-motion';
import { ArrowDown } from 'lucide-react';
import { useScrollToBottom } from '@/hooks/use-scroll-to-bottom';
import type { VisibilityType } from './visibility-selector';
import type { Attachment, ChatMessage } from '@/lib/types';
import { chatModels, resolveProviderModelId } from '@/lib/ai/models';
import { saveChatModelAsCookie } from '@/app/(chat)/actions';
import { startTransition } from 'react';
import { getContextWindow, normalizeUsage } from 'tokenlens';
import { Context } from './elements/context';
// Avoid importing server-only providers in client components.

// (Removed Google Docs picker functionality)

function PureMultimodalInput({
  chatId,
  input,
  setInput,
  status,
  stop,
  attachments,
  setAttachments,
  messages,
  setMessages,
  sendMessage,
  className,
  selectedVisibilityType,
  selectedModelId,
  usage,
}: {
  chatId: string;
  input: string;
  setInput: Dispatch<SetStateAction<string>>;
  status: UseChatHelpers<ChatMessage>['status'];
  stop: () => void;
  attachments: Array<Attachment>;
  setAttachments: Dispatch<SetStateAction<Array<Attachment>>>;
  messages: Array<UIMessage>;
  setMessages: UseChatHelpers<ChatMessage>['setMessages'];
  sendMessage: UseChatHelpers<ChatMessage>['sendMessage'];
  className?: string;
  selectedVisibilityType: VisibilityType;
  selectedModelId: string;
  usage?: LanguageModelUsage;
}) {
  const textareaRef = useRef<HTMLTextAreaElement>(null);
  const { width } = useWindowSize();

  useEffect(() => {
    if (textareaRef.current) {
      adjustHeight();
    }
  }, []);

  const adjustHeight = () => {
    if (textareaRef.current) {
      textareaRef.current.style.height = '44px';
    }
  };

  const resetHeight = () => {
    if (textareaRef.current) {
      textareaRef.current.style.height = '44px';
    }
  };

  const [localStorageInput, setLocalStorageInput] = useLocalStorage(
    'input',
    '',
  );

  useEffect(() => {
    if (textareaRef.current) {
      const domValue = textareaRef.current.value;
      // Prefer DOM value over localStorage to handle hydration
      const finalValue = domValue || localStorageInput || '';
      setInput(finalValue);
      adjustHeight();
    }
    // Only run once after hydration
    // eslint-disable-next-line react-hooks/exhaustive-deps
  }, []);

  useEffect(() => {
    setLocalStorageInput(input);
  }, [input, setLocalStorageInput]);

  // (Removed Google Docs picker state)

  const handleInput = (event: React.ChangeEvent<HTMLTextAreaElement>) => {
    setInput(event.target.value);
    adjustHeight();
  };

  const fileInputRef = useRef<HTMLInputElement>(null);
  const [uploadQueue, setUploadQueue] = useState<Array<string>>([]);

  const submitForm = useCallback(() => {
    window.history.replaceState({}, '', `/chat/${chatId}`);

    // Prepare the text content
    const textContent = input;

    sendMessage({
      role: 'user',
      parts: [
        ...attachments.map((attachment) => ({
          type: 'file' as const,
          url: attachment.url,
          name: attachment.name,
          mediaType: attachment.contentType,
        })),
        {
          type: 'text',
          text: textContent,
        },
      ],
    });

    setAttachments([]);
    // (Removed selectedDocument handling)
    setLocalStorageInput('');
    resetHeight();
    setInput('');

    if (width && width > 768) {
      textareaRef.current?.focus();
    }
  }, [
    input,
    setInput,
    attachments,
    sendMessage,
    setAttachments,
    setLocalStorageInput,
    width,
    chatId,
    // (Removed selectedDocument dependency)
  ]);

  const uploadFile = async (file: File) => {
    const formData = new FormData();
    formData.append('file', file);

    try {
      const response = await fetch('/api/files/upload', {
        method: 'POST',
        body: formData,
      });

      if (response.ok) {
        const data = await response.json();
        const { url, pathname, contentType } = data;

        return {
          url,
          name: pathname,
          contentType: contentType,
        };
      }
      const { error } = await response.json();
      toast.error(error);
    } catch (error) {
      toast.error('Failed to upload file, please try again!');
    }
  };

  const providerModelId = useMemo(() => {
    return resolveProviderModelId(selectedModelId);
  }, [selectedModelId]);

  const contextMax = useMemo(() => {
    // Resolve from selected model; stable across chunks.
    const cw = getContextWindow(providerModelId);
    return cw.combinedMax ?? cw.inputMax ?? 0;
  }, [providerModelId]);

  const usedTokens = useMemo(() => {
    // Prefer explicit usage data part captured via onData
    if (!usage) return 0; // update only when final usage arrives
    const n = normalizeUsage(usage);
    return typeof n.total === 'number'
      ? n.total
      : (n.input ?? 0) + (n.output ?? 0);
  }, [usage]);

  const contextProps = useMemo(
    () => ({
      maxTokens: contextMax,
      usedTokens,
      usage,
<<<<<<< HEAD
      modelId: providerModelId,
      showBreakdown: true as const,
=======
      modelId: modelResolver.modelId,
>>>>>>> f2320bf3
    }),
    [contextMax, usedTokens, usage, providerModelId],
  );

  const handleFileChange = useCallback(
    async (event: ChangeEvent<HTMLInputElement>) => {
      const files = Array.from(event.target.files || []);

      setUploadQueue(files.map((file) => file.name));

      try {
        const uploadPromises = files.map((file) => uploadFile(file));
        const uploadedAttachments = await Promise.all(uploadPromises);
        const successfullyUploadedAttachments = uploadedAttachments.filter(
          (attachment) => attachment !== undefined,
        );

        setAttachments((currentAttachments) => [
          ...currentAttachments,
          ...successfullyUploadedAttachments,
        ]);
      } catch (error) {
        console.error('Error uploading files!', error);
      } finally {
        setUploadQueue([]);
      }
    },
    [setAttachments],
  );

  const { isAtBottom, scrollToBottom } = useScrollToBottom();

  useEffect(() => {
    if (status === 'submitted') {
      scrollToBottom();
    }
  }, [status, scrollToBottom]);

  return (
    <div className="flex relative flex-col gap-4 w-full">
      <AnimatePresence>
        {!isAtBottom && (
          <motion.div
            initial={{ opacity: 0, y: 10 }}
            animate={{ opacity: 1, y: 0 }}
            exit={{ opacity: 0, y: 10 }}
            transition={{ type: 'spring', stiffness: 300, damping: 20 }}
            className="absolute -top-12 left-1/2 z-50 -translate-x-1/2"
          >
            <Button
              data-testid="scroll-to-bottom-button"
              className="rounded-full"
              size="icon"
              variant="outline"
              onClick={(event) => {
                event.preventDefault();
                scrollToBottom();
              }}
            >
              <ArrowDown />
            </Button>
          </motion.div>
        )}
      </AnimatePresence>

      {messages.length === 0 &&
        attachments.length === 0 &&
        uploadQueue.length === 0 && (
          <SuggestedActions
            sendMessage={sendMessage}
            chatId={chatId}
            selectedVisibilityType={selectedVisibilityType}
          />
        )}

      <input
        type="file"
        className="fixed -top-4 -left-4 size-0.5 opacity-0 pointer-events-none"
        ref={fileInputRef}
        multiple
        onChange={handleFileChange}
        tabIndex={-1}
      />

      <PromptInput
        className="rounded-xl border shadow-sm transition-all duration-200 bg-background border-border focus-within:border-border hover:border-muted-foreground/50"
        onSubmit={(event) => {
          event.preventDefault();
          if (status !== 'ready') {
            toast.error('Please wait for the model to finish its response!');
          } else {
            submitForm();
          }
        }}
      >
        {(attachments.length > 0 || uploadQueue.length > 0) && (
          <div
            data-testid="attachments-preview"
            className="flex overflow-x-scroll flex-row gap-2 items-end px-3 py-2"
          >
            {attachments.map((attachment) => (
              <PreviewAttachment
                key={attachment.url}
                attachment={attachment}
                onRemove={() => {
                  setAttachments((currentAttachments) =>
                    currentAttachments.filter((a) => a.url !== attachment.url),
                  );
                  if (fileInputRef.current) {
                    fileInputRef.current.value = '';
                  }
                }}
              />
            ))}

            {uploadQueue.map((filename) => (
              <PreviewAttachment
                key={filename}
                attachment={{
                  url: '',
                  name: filename,
                  contentType: '',
                }}
                isUploading={true}
              />
            ))}
          </div>
        )}
        <div className="flex flex-row gap-2 items-start">
          <PromptInputTextarea
            data-testid="multimodal-input"
            ref={textareaRef}
            placeholder="Send a message..."
            value={input}
            onChange={handleInput}
            minHeight={44}
            maxHeight={200}
            disableAutoResize={true}
            className="text-sm flex-grow resize-none py-3 px-3 [&::-webkit-scrollbar]:hidden [-ms-overflow-style:none] [scrollbar-width:none] bg-transparent !border-0 !border-none outline-none ring-0 focus-visible:ring-0 focus-visible:ring-offset-0 focus-visible:outline-none placeholder:text-muted-foreground"
            rows={1}
            autoFocus
          />{' '}
          <Context {...contextProps} />
        </div>
        <PromptInputToolbar className="px-3 py-2 !border-t-0 !border-top-0 shadow-none dark:!border-transparent dark:border-0">
          <PromptInputTools className="gap-2">
            <AttachmentsButton
              fileInputRef={fileInputRef}
              status={status}
              selectedModelId={selectedModelId}
            />
            <ModelSelectorCompact selectedModelId={selectedModelId} />
          </PromptInputTools>

          {status === 'submitted' ? (
            <StopButton stop={stop} setMessages={setMessages} />
          ) : (
            <PromptInputSubmit
              status={status}
              disabled={!input.trim() || uploadQueue.length > 0}
              className="p-2 rounded-full transition-colors duration-200 text-primary-foreground bg-primary hover:bg-primary/90 disabled:bg-muted disabled:text-muted-foreground"
            >
              <ArrowUpIcon size={16} />
            </PromptInputSubmit>
          )}
        </PromptInputToolbar>
      </PromptInput>
    </div>
  );
}

export const MultimodalInput = memo(
  PureMultimodalInput,
  (prevProps, nextProps) => {
    if (prevProps.input !== nextProps.input) return false;
    if (prevProps.status !== nextProps.status) return false;
    if (!equal(prevProps.attachments, nextProps.attachments)) return false;
    if (prevProps.selectedVisibilityType !== nextProps.selectedVisibilityType)
      return false;
    if (prevProps.selectedModelId !== nextProps.selectedModelId) return false;

    return true;
  },
);

function PureAttachmentsButton({
  fileInputRef,
  status,
  selectedModelId,
}: {
  fileInputRef: React.MutableRefObject<HTMLInputElement | null>;
  status: UseChatHelpers<ChatMessage>['status'];
  selectedModelId: string;
}) {
  const isReasoningModel = selectedModelId === 'chat-model-reasoning';

  return (
    <Button
      data-testid="attachments-button"
      className="rounded-md p-1.5 h-fit hover:bg-muted transition-colors duration-200"
      onClick={(event) => {
        event.preventDefault();
        fileInputRef.current?.click();
      }}
      disabled={status !== 'ready' || isReasoningModel}
      variant="ghost"
      size="sm"
    >
      <PaperclipIcon size={14} />
    </Button>
  );
}

const AttachmentsButton = memo(PureAttachmentsButton);

function PureModelSelectorCompact({
  selectedModelId,
}: {
  selectedModelId: string;
}) {
  const [optimisticModelId, setOptimisticModelId] = useState(selectedModelId);

  const selectedModel = chatModels.find(
    (model) => model.id === optimisticModelId,
  );

  return (
    <PromptInputModelSelect
      value={selectedModel?.name}
      onValueChange={(modelName) => {
        const model = chatModels.find((m) => m.name === modelName);
        if (model) {
          setOptimisticModelId(model.id);
          startTransition(() => {
            saveChatModelAsCookie(model.id);
          });
        }
      }}
    >
      <PromptInputModelSelectTrigger
        type="button"
        className="text-xs focus:outline-none focus:ring-0 focus:ring-offset-0 focus-visible:ring-0 focus-visible:ring-offset-0 data-[state=open]:ring-0 data-[state=closed]:ring-0"
      >
        {selectedModel?.name || 'Select model'}
      </PromptInputModelSelectTrigger>
      <PromptInputModelSelectContent>
        {chatModels.map((model) => (
          <SelectItem key={model.id} value={model.name}>
            <div className="flex flex-col gap-1 items-start py-1">
              <div className="font-medium">{model.name}</div>
              <div className="text-xs text-muted-foreground">
                {model.description}
              </div>
            </div>
          </SelectItem>
        ))}
      </PromptInputModelSelectContent>
    </PromptInputModelSelect>
  );
}

const ModelSelectorCompact = memo(PureModelSelectorCompact);

function PureStopButton({
  stop,
  setMessages,
}: {
  stop: () => void;
  setMessages: UseChatHelpers<ChatMessage>['setMessages'];
}) {
  return (
    <Button
      data-testid="stop-button"
      className="p-2 rounded-full border transition-colors duration-200 h-fit border-border hover:bg-muted"
      onClick={(event) => {
        event.preventDefault();
        stop();
        setMessages((messages) => messages);
      }}
      variant="outline"
      size="sm"
    >
      <StopIcon size={16} />
    </Button>
  );
}

const StopButton = memo(PureStopButton);<|MERGE_RESOLUTION|>--- conflicted
+++ resolved
@@ -29,11 +29,7 @@
   PromptInputModelSelectTrigger,
   PromptInputModelSelectContent,
 } from './elements/prompt-input';
-<<<<<<< HEAD
-import { SelectItem } from '@/components/ui/select';
-=======
 import { SelectItem, } from '@/components/ui/select';
->>>>>>> f2320bf3
 import equal from 'fast-deep-equal';
 import type { UseChatHelpers } from '@ai-sdk/react';
 import { AnimatePresence, motion } from 'framer-motion';
@@ -227,12 +223,8 @@
       maxTokens: contextMax,
       usedTokens,
       usage,
-<<<<<<< HEAD
       modelId: providerModelId,
       showBreakdown: true as const,
-=======
-      modelId: modelResolver.modelId,
->>>>>>> f2320bf3
     }),
     [contextMax, usedTokens, usage, providerModelId],
   );
