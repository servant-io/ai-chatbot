--- conflicted
+++ resolved
@@ -28,7 +28,7 @@
   PromptInputModelSelectTrigger,
   PromptInputModelSelectContent,
 } from './elements/prompt-input';
-import { SelectItem, SelectValue } from '@/components/ui/select';
+import { SelectItem } from '@/components/ui/select';
 import equal from 'fast-deep-equal';
 import type { UseChatHelpers } from '@ai-sdk/react';
 import { AnimatePresence, motion } from 'framer-motion';
@@ -40,86 +40,7 @@
 import { saveChatModelAsCookie } from '@/app/(chat)/actions';
 import { startTransition } from 'react';
 
-// Google Docs picker interface
-interface GoogleDoc {
-  id: string;
-  name: string;
-  mimeType: string;
-  modifiedTime: string;
-}
-
-function GoogleDocsPicker({
-  isVisible,
-  onSelect,
-  onClose,
-  inputValue,
-}: {
-  isVisible: boolean;
-  onSelect: (doc: GoogleDoc) => void;
-  onClose: () => void;
-  inputValue: string;
-}) {
-  const [docs, setDocs] = useState<GoogleDoc[]>([]);
-  const [loading, setLoading] = useState(false);
-
-  useEffect(() => {
-    if (isVisible) {
-      setLoading(true);
-      fetch('/api/google/docs/search')
-        .then((response) => response.json())
-        .then((data) => {
-          console.log('GoogleDocsPicker received data:', data);
-          if (data.files) {
-            setDocs(data.files);
-          }
-        })
-        .catch((error) => {
-          console.error('Error fetching Google Docs:', error);
-          toast.error('Failed to fetch Google Docs');
-        })
-        .finally(() => setLoading(false));
-    }
-  }, [isVisible]);
-
-  if (!isVisible) return null;
-
-  return (
-    <div className="absolute bottom-full left-0 w-full max-w-md bg-background border border-border rounded-lg shadow-lg p-2 z-50 max-h-64 overflow-y-auto">
-      <div className="text-sm text-muted-foreground mb-2">
-        Select a Google Doc:
-      </div>
-      {loading ? (
-        <div className="text-sm text-muted-foreground">Loading...</div>
-      ) : docs.length === 0 ? (
-        <div className="text-sm text-muted-foreground">
-          No Google Docs found
-        </div>
-      ) : (
-        docs.map((doc) => (
-          <div
-            key={doc.id}
-            className="p-2 hover:bg-muted rounded cursor-pointer text-sm"
-            onClick={() => onSelect(doc)}
-          >
-            <div className="font-medium">{doc.name}</div>
-            <div className="text-xs text-muted-foreground">
-              Modified: {new Date(doc.modifiedTime).toLocaleDateString()}
-            </div>
-          </div>
-        ))
-      )}
-      <div className="mt-2 pt-2 border-t">
-        <button
-          type="button"
-          onClick={onClose}
-          className="text-xs text-muted-foreground hover:text-foreground"
-        >
-          Press Escape to close
-        </button>
-      </div>
-    </div>
-  );
-}
+// (Removed Google Docs picker functionality)
 
 function PureMultimodalInput({
   chatId,
@@ -192,59 +113,11 @@
     setLocalStorageInput(input);
   }, [input, setLocalStorageInput]);
 
-  // Google Docs picker state
-  const [showGoogleDocsPicker, setShowGoogleDocsPicker] = useState(false);
-  const [selectedDocument, setSelectedDocument] = useState<{
-    content: string;
-    name: string;
-  } | null>(null);
+  // (Removed Google Docs picker state)
 
   const handleInput = (event: React.ChangeEvent<HTMLTextAreaElement>) => {
-<<<<<<< HEAD
-    const value = event.target.value;
-    setInput(value);
+    setInput(event.target.value);
     adjustHeight();
-
-    // Check for @docs command
-    const words = value.split(/\s+/);
-    const lastWord = words[words.length - 1];
-
-    if (lastWord === '@') {
-      setShowGoogleDocsPicker(true);
-    } else {
-      setShowGoogleDocsPicker(false);
-    }
-  };
-
-  const handleGoogleDocSelect = async (doc: GoogleDoc) => {
-    try {
-      // Fetch the document content
-      const response = await fetch(`/api/google/docs/${doc.id}/content`);
-      if (!response.ok) {
-        throw new Error('Failed to fetch document content');
-      }
-
-      const data = await response.json();
-      const { content } = data;
-
-      // Store the selected document content instead of inserting it into input
-      setSelectedDocument({ content, name: doc.name });
-
-      // Remove @docs from the input without adding any visual indicator
-      const newInput = input.replace('@docs', '').trim();
-      setInput(newInput);
-      setShowGoogleDocsPicker(false);
-
-      toast.success(
-        `Selected "${doc.name}" - will be attached to your message`,
-      );
-    } catch (error) {
-      console.error('Error fetching document:', error);
-      toast.error('Failed to fetch document content');
-    }
-=======
-    setInput(event.target.value);
->>>>>>> 7123fbbd
   };
 
   const fileInputRef = useRef<HTMLInputElement>(null);
@@ -253,28 +126,8 @@
   const submitForm = useCallback(() => {
     window.history.replaceState({}, '', `/chat/${chatId}`);
 
-    // Prepare the text content - if there's a selected document, prepend it
-    let textContent = input;
-    if (selectedDocument) {
-      // Truncate document content if it's too large (leaving room for user input)
-      const maxDocumentLength = 95000; // Leave 5k for user input out of 100k total
-      let documentContent = selectedDocument.content;
-
-      if (documentContent.length > maxDocumentLength) {
-        documentContent = `${documentContent.substring(0, maxDocumentLength)}\n\n[Document truncated due to length...]`;
-        toast.info(
-          `Document "${selectedDocument.name}" was truncated to fit message limits`,
-        );
-      }
-
-      textContent = `<attached_documents>
-**${selectedDocument.name}**
-
-${documentContent}
-</attached_documents>
-
-${input}`;
-    }
+    // Prepare the text content
+    const textContent = input;
 
     sendMessage({
       role: 'user',
@@ -293,7 +146,7 @@
     });
 
     setAttachments([]);
-    setSelectedDocument(null); // Clear the selected document
+    // (Removed selectedDocument handling)
     setLocalStorageInput('');
     resetHeight();
     setInput('');
@@ -310,7 +163,7 @@
     setLocalStorageInput,
     width,
     chatId,
-    selectedDocument, // Add selectedDocument to dependencies
+    // (Removed selectedDocument dependency)
   ]);
 
   const uploadFile = async (file: File) => {
@@ -420,80 +273,6 @@
         tabIndex={-1}
       />
 
-<<<<<<< HEAD
-      {(attachments.length > 0 || uploadQueue.length > 0) && (
-        <div
-          data-testid="attachments-preview"
-          className="flex flex-row gap-2 overflow-x-scroll items-end"
-        >
-          {attachments.map((attachment) => (
-            <PreviewAttachment key={attachment.url} attachment={attachment} />
-          ))}
-
-          {uploadQueue.map((filename) => (
-            <PreviewAttachment
-              key={filename}
-              attachment={{
-                url: '',
-                name: filename,
-                contentType: '',
-              }}
-              isUploading={true}
-            />
-          ))}
-        </div>
-      )}
-
-      {selectedDocument && (
-        <div className="flex flex-row gap-2 items-center p-2 bg-muted rounded-lg border">
-          <div className="text-sm">
-            📄 <span className="font-medium">{selectedDocument.name}</span> will
-            be attached
-          </div>
-          <button
-            type="button"
-            onClick={() => {
-              setSelectedDocument(null);
-            }}
-            className="ml-auto text-xs text-muted-foreground hover:text-foreground"
-          >
-            ✕
-          </button>
-        </div>
-      )}
-
-      <Textarea
-        data-testid="multimodal-input"
-        ref={textareaRef}
-        placeholder="Send a message..."
-        value={input}
-        onChange={handleInput}
-        className={cx(
-          'min-h-[24px] max-h-[calc(75dvh)] overflow-hidden resize-none rounded-2xl !text-base bg-muted pb-10 dark:border-zinc-700',
-          className,
-        )}
-        rows={2}
-        autoFocus
-        onKeyDown={(event) => {
-          if (event.key === 'Escape' && showGoogleDocsPicker) {
-            event.preventDefault();
-            setShowGoogleDocsPicker(false);
-            return;
-          }
-
-          if (
-            event.key === 'Enter' &&
-            !event.shiftKey &&
-            !event.nativeEvent.isComposing
-          ) {
-            event.preventDefault();
-
-            if (status !== 'ready') {
-              toast.error('Please wait for the model to finish its response!');
-            } else {
-              submitForm();
-            }
-=======
       <PromptInput
         className="bg-gray-50 rounded-3xl border border-gray-300 shadow-none transition-all duration-200 dark:bg-sidebar dark:border-sidebar-border hover:ring-1 hover:ring-primary/30 focus-within:ring-1 focus-within:ring-primary/50"
         onSubmit={(event) => {
@@ -502,7 +281,6 @@
             toast.error('Please wait for the model to finish its response!');
           } else {
             submitForm();
->>>>>>> 7123fbbd
           }
         }}
       >
@@ -539,16 +317,6 @@
             ))}
           </div>
         )}
-<<<<<<< HEAD
-      </div>
-
-      <GoogleDocsPicker
-        isVisible={showGoogleDocsPicker}
-        onSelect={handleGoogleDocSelect}
-        onClose={() => setShowGoogleDocsPicker(false)}
-        inputValue={input}
-      />
-=======
 
         <PromptInputTextarea
           data-testid="multimodal-input"
@@ -581,7 +349,6 @@
           )}
         </PromptInputToolbar>
       </PromptInput>
->>>>>>> 7123fbbd
     </div>
   );
 }
