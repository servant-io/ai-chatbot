--- conflicted
+++ resolved
@@ -1,10 +1,6 @@
 'use client';
 
-<<<<<<< HEAD
-import { DefaultChatTransport, type DataUIPart, LanguageModelUsage } from 'ai';
-=======
-import { DefaultChatTransport, type LanguageModelUsage } from 'ai';
->>>>>>> f2320bf3
+import { DefaultChatTransport, type DataUIPart, type LanguageModelUsage } from 'ai';
 import { useChat } from '@ai-sdk/react';
 import { useEffect, useState } from 'react';
 import useSWR, { useSWRConfig } from 'swr';
