--- conflicted
+++ resolved
@@ -25,19 +25,16 @@
 import { ChatSDKError } from '@/lib/errors';
 import type { Attachment, ChatMessage, CustomUIDataTypes } from '@/lib/types';
 import { useDataStream } from './data-stream-provider';
-<<<<<<< HEAD
 import {
   initialArtifactData,
   useArtifact,
   useArtifactSelector,
 } from '@/hooks/use-artifact';
-=======
 import { useLocalStorage } from 'usehooks-ts';
 import {
   DEFAULT_ACTIVE_TOOL_IDS,
   sortActiveTools,
 } from '@/lib/ai/tools/active-tools';
->>>>>>> 98906924
 
 export function Chat({
   id,
@@ -180,13 +177,12 @@
     },
   });
 
-<<<<<<< HEAD
   // Reset artifact UI state on chat mount and when switching chats
   const { setArtifact } = useArtifact();
   useEffect(() => {
     setArtifact({ ...initialArtifactData });
   }, [id, setArtifact]);
-=======
+
   const sendMessageWithActiveTools = useCallback(
     (
       message?: Parameters<typeof sendMessage>[0],
@@ -197,7 +193,6 @@
     },
     [sendMessage, activeTools],
   );
->>>>>>> 98906924
 
   const searchParams = useSearchParams();
   const query = searchParams.get('query');
