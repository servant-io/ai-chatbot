--- conflicted
+++ resolved
@@ -1,10 +1,6 @@
 'use client';
 
-<<<<<<< HEAD
-import { DefaultChatTransport, type DataUIPart } from 'ai';
-=======
-import { DefaultChatTransport, LanguageModelUsage } from 'ai';
->>>>>>> 256b4e0b
+import { DefaultChatTransport, type DataUIPart, LanguageModelUsage } from 'ai';
 import { useChat } from '@ai-sdk/react';
 import { useEffect, useState } from 'react';
 import useSWR, { useSWRConfig } from 'swr';
@@ -83,16 +79,12 @@
       },
     }),
     onData: (dataPart) => {
-<<<<<<< HEAD
       setDataStream((ds) =>
         ds ? [...ds, dataPart as DataUIPart<CustomUIDataTypes>] : [],
       );
-=======
-      setDataStream((ds) => (ds ? [...ds, dataPart] : []));
-      if (dataPart.type === 'data-usage') {
-        setUsage(dataPart.data);
+      if ((dataPart as any).type === 'data-usage') {
+        setUsage((dataPart as any).data);
       }
->>>>>>> 256b4e0b
     },
     onFinish: () => {
       mutate(unstable_serialize(getChatHistoryPaginationKey));
@@ -141,11 +133,7 @@
 
   return (
     <>
-<<<<<<< HEAD
-      <div className="flex flex-col min-w-0 h-dvh bg-background overflow-x-hidden">
-=======
       <div className="flex flex-col min-w-0 h-dvh bg-background touch-pan-y overscroll-behavior-contain">
->>>>>>> 256b4e0b
         <ChatHeader
           chatId={id}
           selectedVisibilityType={initialVisibilityType}
