--- conflicted
+++ resolved
@@ -330,17 +330,10 @@
           <SparklesIcon size={14} />
         </div>
 
-<<<<<<< HEAD
-        <div className="flex flex-col gap-4 w-full">
-          <MessageContent className="bg-transparent -ml-4">
-            <div className="text-muted-foreground">Hmm...</div>
-          </MessageContent>
-=======
         <div className="flex flex-col gap-2 w-full md:gap-4">
           <div className="p-0 text-sm text-muted-foreground">
             <LoadingText>Thinking...</LoadingText>
           </div>
->>>>>>> f2320bf3
         </div>
       </div>
     </motion.div>
