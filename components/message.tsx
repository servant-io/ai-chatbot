'use client';
<<<<<<< HEAD
import { AnimatePresence, motion } from 'framer-motion';
import { memo, useState } from 'react';
import type { Vote } from '@/lib/db/schema';
import { DocumentToolResult } from './document';
import { PencilEditIcon, SparklesIcon } from './icons';
=======
import { motion } from 'framer-motion';
import { memo, useState } from 'react';
import type { Vote } from '@/lib/db/schema';
import { DocumentToolResult } from './document';
import { SparklesIcon } from './icons';
>>>>>>> 256b4e0b
import { Response } from './elements/response';
import { MessageContent } from './elements/message';
import {
  Tool,
  ToolHeader,
  ToolContent,
  ToolInput,
  ToolOutput,
} from './elements/tool';
import { MessageActions } from './message-actions';
import { PreviewAttachment } from './preview-attachment';
import { Weather } from './weather';
import equal from 'fast-deep-equal';
import { cn, sanitizeText } from '@/lib/utils';
import { MessageEditor } from './message-editor';
import { DocumentPreview } from './document-preview';
import { MessageReasoning } from './message-reasoning';
import type { UseChatHelpers } from '@ai-sdk/react';
import type { ChatMessage } from '@/lib/types';
import { useDataStream } from './data-stream-provider';

const PurePreviewMessage = ({
  chatId,
  message,
  vote,
  isLoading,
  setMessages,
  regenerate,
  isReadonly,
  requiresScrollPadding,
  isArtifactVisible,
}: {
  chatId: string;
  message: ChatMessage;
  vote: Vote | undefined;
  isLoading: boolean;
  setMessages: UseChatHelpers<ChatMessage>['setMessages'];
  regenerate: UseChatHelpers<ChatMessage>['regenerate'];
  isReadonly: boolean;
  requiresScrollPadding: boolean;
  isArtifactVisible: boolean;
}) => {
  const [mode, setMode] = useState<'view' | 'edit'>('view');

  const attachmentsFromMessage = message.parts.filter(
    (part) => part.type === 'file',
  );

  useDataStream();

  return (
    <motion.div
      data-testid={`message-${message.role}`}
      className="w-full group/message"
      initial={{ opacity: 0 }}
      animate={{ opacity: 1 }}
      data-role={message.role}
    >
      <div
        className={cn('flex items-start gap-3 w-full', {
          'justify-end': message.role === 'user' && mode !== 'edit',
          'justify-start': message.role === 'assistant',
        })}
      >
        {message.role === 'assistant' && (
          <div className="flex justify-center items-center -mt-1 rounded-full ring-1 size-8 shrink-0 ring-border bg-background">
            <SparklesIcon size={14} />
          </div>
        )}

        <div
          className={cn('flex flex-col', {
            'gap-2 md:gap-4': message.parts?.some(
              (p) => p.type === 'text' && p.text?.trim(),
            ),
            'min-h-96': message.role === 'assistant' && requiresScrollPadding,
            'w-full':
              (message.role === 'assistant' &&
                message.parts?.some(
                  (p) => p.type === 'text' && p.text?.trim(),
                )) ||
              mode === 'edit',
            'max-w-[90%] sm:max-w-[min(fit-content,80%)]':
              message.role === 'user' && mode !== 'edit',
          })}
        >
          {attachmentsFromMessage.length > 0 && (
            <div
              data-testid={`message-attachments`}
              className="flex flex-row gap-2 justify-end"
            >
              {attachmentsFromMessage.map((attachment) => (
                <PreviewAttachment
                  key={attachment.url}
                  attachment={{
                    name: attachment.filename ?? 'file',
                    contentType: attachment.mediaType,
                    url: attachment.url,
                  }}
                />
              ))}
            </div>
          )}

          {message.parts?.map((part, index) => {
            const { type } = part;
            const key = `message-${message.id}-part-${index}`;

            if (type === 'reasoning' && part.text?.trim().length > 0) {
              return (
                <MessageReasoning
                  key={key}
                  isLoading={isLoading}
                  reasoning={part.text}
                />
              );
            }

            if (type === 'text') {
              if (mode === 'view') {
                return (
                  <div key={key}>
                    <MessageContent
                      data-testid="message-content"
                      className={cn({
                        'rounded-2xl px-3 py-2 break-words text-white text-right w-fit':
                          message.role === 'user',
                        'bg-transparent px-0 py-0 text-left':
                          message.role === 'assistant',
                      })}
                      style={
                        message.role === 'user'
                          ? { backgroundColor: '#006cff' }
                          : undefined
                      }
                    >
                      <Response>{sanitizeText(part.text)}</Response>
                    </MessageContent>
                  </div>
                );
              }

              if (mode === 'edit') {
                return (
                  <div
                    key={key}
                    className="flex flex-row gap-3 items-start w-full"
                  >
                    <div className="size-8" />
                    <div className="flex-1 min-w-0">
                      <MessageEditor
                        key={message.id}
                        message={message}
                        setMode={setMode}
                        setMessages={setMessages}
                        regenerate={regenerate}
                      />
                    </div>
                  </div>
                );
              }
            }

            if (type === 'tool-getWeather') {
              const { toolCallId, state } = part;

              return (
                <Tool key={toolCallId} defaultOpen={true}>
                  <ToolHeader type="tool-getWeather" state={state} />
                  <ToolContent>
                    {state === 'input-available' && (
                      <ToolInput input={part.input} />
                    )}
                    {state === 'output-available' && (
                      <ToolOutput
                        output={<Weather weatherAtLocation={part.output} />}
                        errorText={undefined}
                      />
                    )}
                  </ToolContent>
                </Tool>
              );
            }

            if (type === 'tool-createDocument') {
              const { toolCallId } = part;

              if (part.output && 'error' in part.output) {
                return (
                  <div
                    key={toolCallId}
                    className="p-4 text-red-500 bg-red-50 rounded-lg border border-red-200 dark:bg-red-950/50"
                  >
                    Error creating document: {String(part.output.error)}
                  </div>
                );
              }

              return (
                <DocumentPreview
                  key={toolCallId}
                  isReadonly={isReadonly}
                  result={part.output}
                />
              );
            }

            if (type === 'tool-updateDocument') {
              const { toolCallId } = part;

              if (part.output && 'error' in part.output) {
                return (
                  <div
                    key={toolCallId}
                    className="p-4 text-red-500 bg-red-50 rounded-lg border border-red-200 dark:bg-red-950/50"
                  >
                    Error updating document: {String(part.output.error)}
                  </div>
                );
              }

              return (
                <div key={toolCallId} className="relative">
                  <DocumentPreview
                    isReadonly={isReadonly}
                    result={part.output}
                    args={{ ...part.output, isUpdate: true }}
                  />
                </div>
              );
            }

            if (type === 'tool-requestSuggestions') {
              const { toolCallId, state } = part;

              return (
                <Tool key={toolCallId} defaultOpen={true}>
                  <ToolHeader type="tool-requestSuggestions" state={state} />
                  <ToolContent>
                    {state === 'input-available' && (
                      <ToolInput input={part.input} />
                    )}
                    {state === 'output-available' && (
                      <ToolOutput
                        output={
                          'error' in part.output ? (
                            <div className="p-2 text-red-500 rounded border">
                              Error: {String(part.output.error)}
                            </div>
                          ) : (
                            <DocumentToolResult
                              type="request-suggestions"
                              result={part.output}
                              isReadonly={isReadonly}
                            />
                          )
                        }
                        errorText={undefined}
                      />
                    )}
                  </ToolContent>
                </Tool>
              );
            }
          })}

          {!isReadonly && (
            <MessageActions
              key={`action-${message.id}`}
              chatId={chatId}
              message={message}
              vote={vote}
              isLoading={isLoading}
              setMode={setMode}
            />
          )}
        </div>
      </div>
    </motion.div>
  );
};

export const PreviewMessage = memo(
  PurePreviewMessage,
  (prevProps, nextProps) => {
    if (prevProps.isLoading !== nextProps.isLoading) return false;
    if (prevProps.message.id !== nextProps.message.id) return false;
    if (prevProps.requiresScrollPadding !== nextProps.requiresScrollPadding)
      return false;
    if (!equal(prevProps.message.parts, nextProps.message.parts)) return false;
    if (!equal(prevProps.vote, nextProps.vote)) return false;

    return false;
  },
);

export const ThinkingMessage = () => {
  const role = 'assistant';

  return (
    <motion.div
      data-testid="message-assistant-loading"
      className="w-full group/message"
      initial={{ opacity: 0 }}
      animate={{ opacity: 1 }}
      data-role={role}
    >
      <div className="flex gap-3 justify-start items-start">
        <div className="flex justify-center items-center -mt-1 rounded-full ring-1 size-8 shrink-0 ring-border bg-background">
          <SparklesIcon size={14} />
        </div>

        <div className="flex flex-col gap-2 w-full md:gap-4">
          <div className="px-0 py-0 text-sm text-muted-foreground">
            <LoadingText>Thinking...</LoadingText>
          </div>
        </div>
      </div>
    </motion.div>
  );
};

const LoadingText = ({ children }: { children: React.ReactNode }) => {
  return (
    <motion.div
      animate={{ backgroundPosition: ['100% 50%', '-100% 50%'] }}
      transition={{
        duration: 1.5,
        repeat: Number.POSITIVE_INFINITY,
        ease: 'linear',
      }}
      style={{
        background:
          'linear-gradient(90deg, hsl(var(--muted-foreground)) 0%, hsl(var(--muted-foreground)) 35%, hsl(var(--foreground)) 50%, hsl(var(--muted-foreground)) 65%, hsl(var(--muted-foreground)) 100%)',
        backgroundSize: '200% 100%',
        WebkitBackgroundClip: 'text',
        backgroundClip: 'text',
      }}
      className="flex items-center text-transparent"
    >
      {children}
    </motion.div>
  );
};<|MERGE_RESOLUTION|>--- conflicted
+++ resolved
@@ -1,17 +1,9 @@
 'use client';
-<<<<<<< HEAD
 import { AnimatePresence, motion } from 'framer-motion';
 import { memo, useState } from 'react';
 import type { Vote } from '@/lib/db/schema';
 import { DocumentToolResult } from './document';
 import { PencilEditIcon, SparklesIcon } from './icons';
-=======
-import { motion } from 'framer-motion';
-import { memo, useState } from 'react';
-import type { Vote } from '@/lib/db/schema';
-import { DocumentToolResult } from './document';
-import { SparklesIcon } from './icons';
->>>>>>> 256b4e0b
 import { Response } from './elements/response';
 import { MessageContent } from './elements/message';
 import {
@@ -26,12 +18,17 @@
 import { Weather } from './weather';
 import equal from 'fast-deep-equal';
 import { cn, sanitizeText } from '@/lib/utils';
+import { Button } from './ui/button';
+import { Tooltip, TooltipContent, TooltipTrigger } from './ui/tooltip';
 import { MessageEditor } from './message-editor';
 import { DocumentPreview } from './document-preview';
 import { MessageReasoning } from './message-reasoning';
 import type { UseChatHelpers } from '@ai-sdk/react';
 import type { ChatMessage } from '@/lib/types';
 import { useDataStream } from './data-stream-provider';
+
+// Type narrowing is handled by TypeScript's control flow analysis
+// The AI SDK provides proper discriminated unions for tool calls
 
 const PurePreviewMessage = ({
   chatId,
@@ -63,234 +60,243 @@
   useDataStream();
 
   return (
-    <motion.div
-      data-testid={`message-${message.role}`}
-      className="w-full group/message"
-      initial={{ opacity: 0 }}
-      animate={{ opacity: 1 }}
-      data-role={message.role}
-    >
-      <div
-        className={cn('flex items-start gap-3 w-full', {
-          'justify-end': message.role === 'user' && mode !== 'edit',
-          'justify-start': message.role === 'assistant',
-        })}
+    <AnimatePresence>
+      <motion.div
+        data-testid={`message-${message.role}`}
+        className="w-full group/message"
+        initial={{ y: 5, opacity: 0 }}
+        animate={{ y: 0, opacity: 1 }}
+        data-role={message.role}
       >
-        {message.role === 'assistant' && (
-          <div className="flex justify-center items-center -mt-1 rounded-full ring-1 size-8 shrink-0 ring-border bg-background">
-            <SparklesIcon size={14} />
-          </div>
-        )}
-
         <div
-          className={cn('flex flex-col', {
-            'gap-2 md:gap-4': message.parts?.some(
-              (p) => p.type === 'text' && p.text?.trim(),
-            ),
-            'min-h-96': message.role === 'assistant' && requiresScrollPadding,
-            'w-full':
-              (message.role === 'assistant' &&
-                message.parts?.some(
-                  (p) => p.type === 'text' && p.text?.trim(),
-                )) ||
-              mode === 'edit',
-            'max-w-[90%] sm:max-w-[min(fit-content,80%)]':
+          className={cn('flex items-start gap-3', {
+            'w-full': mode === 'edit',
+            'max-w-xl ml-auto justify-end mr-6':
               message.role === 'user' && mode !== 'edit',
+            'justify-start -ml-3': message.role === 'assistant',
           })}
         >
-          {attachmentsFromMessage.length > 0 && (
-            <div
-              data-testid={`message-attachments`}
-              className="flex flex-row gap-2 justify-end"
-            >
-              {attachmentsFromMessage.map((attachment) => (
-                <PreviewAttachment
-                  key={attachment.url}
-                  attachment={{
-                    name: attachment.filename ?? 'file',
-                    contentType: attachment.mediaType,
-                    url: attachment.url,
-                  }}
-                />
-              ))}
+          {message.role === 'assistant' && (
+            <div className="flex justify-center items-center mt-1 rounded-full ring-1 size-8 shrink-0 ring-border bg-background">
+              <SparklesIcon size={14} />
             </div>
           )}
 
-          {message.parts?.map((part, index) => {
-            const { type } = part;
-            const key = `message-${message.id}-part-${index}`;
-
-            if (type === 'reasoning' && part.text?.trim().length > 0) {
-              return (
-                <MessageReasoning
-                  key={key}
-                  isLoading={isLoading}
-                  reasoning={part.text}
-                />
-              );
-            }
-
-            if (type === 'text') {
-              if (mode === 'view') {
-                return (
-                  <div key={key}>
-                    <MessageContent
-                      data-testid="message-content"
-                      className={cn({
-                        'rounded-2xl px-3 py-2 break-words text-white text-right w-fit':
-                          message.role === 'user',
-                        'bg-transparent px-0 py-0 text-left':
-                          message.role === 'assistant',
-                      })}
-                      style={
-                        message.role === 'user'
-                          ? { backgroundColor: '#006cff' }
-                          : undefined
-                      }
+          <div
+            className={cn('flex flex-col gap-4', {
+              'min-h-96': message.role === 'assistant' && requiresScrollPadding,
+              'w-full': message.role === 'assistant',
+              'w-fit': message.role === 'user',
+            })}
+          >
+            {attachmentsFromMessage.length > 0 && (
+              <div
+                data-testid={`message-attachments`}
+                className="flex flex-row gap-2 justify-end"
+              >
+                {attachmentsFromMessage.map((attachment) => (
+                  <PreviewAttachment
+                    key={attachment.url}
+                    attachment={{
+                      name: attachment.filename ?? 'file',
+                      contentType: attachment.mediaType,
+                      url: attachment.url,
+                    }}
+                  />
+                ))}
+              </div>
+            )}
+
+            {message.parts?.map((part, index) => {
+              const { type } = part;
+              const key = `message-${message.id}-part-${index}`;
+
+              if (type === 'reasoning' && part.text?.trim().length > 0) {
+                return (
+                  <MessageReasoning
+                    key={key}
+                    isLoading={isLoading}
+                    reasoning={part.text}
+                  />
+                );
+              }
+
+              if (type === 'text') {
+                if (mode === 'view') {
+                  return (
+                    <div key={key} className="flex flex-row gap-2 items-start">
+                      {message.role === 'user' && !isReadonly && (
+                        <Tooltip>
+                          <TooltipTrigger asChild>
+                            <Button
+                              data-testid="message-edit-button"
+                              variant="ghost"
+                              className="px-2 rounded-full opacity-0 h-fit text-muted-foreground group-hover/message:opacity-100"
+                              onClick={() => {
+                                setMode('edit');
+                              }}
+                            >
+                              <PencilEditIcon />
+                            </Button>
+                          </TooltipTrigger>
+                          <TooltipContent>Edit message</TooltipContent>
+                        </Tooltip>
+                      )}
+
+                      <MessageContent
+                        data-testid="message-content"
+                        className={cn('justify-start items-start text-left', {
+                          'bg-primary text-primary-foreground':
+                            message.role === 'user',
+                          'bg-transparent -ml-4': message.role === 'assistant',
+                        })}
+                      >
+                        <Response>{sanitizeText(part.text)}</Response>
+                      </MessageContent>
+                    </div>
+                  );
+                }
+
+                if (mode === 'edit') {
+                  return (
+                    <div
+                      key={key}
+                      className="flex flex-row gap-3 items-start w-full"
                     >
-                      <Response>{sanitizeText(part.text)}</Response>
-                    </MessageContent>
-                  </div>
-                );
-              }
-
-              if (mode === 'edit') {
-                return (
-                  <div
-                    key={key}
-                    className="flex flex-row gap-3 items-start w-full"
-                  >
-                    <div className="size-8" />
-                    <div className="flex-1 min-w-0">
-                      <MessageEditor
-                        key={message.id}
-                        message={message}
-                        setMode={setMode}
-                        setMessages={setMessages}
-                        regenerate={regenerate}
-                      />
+                      <div className="size-8" />
+                      <div className="flex-1 min-w-0">
+                        <MessageEditor
+                          key={message.id}
+                          message={message}
+                          setMode={setMode}
+                          setMessages={setMessages}
+                          regenerate={regenerate}
+                        />
+                      </div>
                     </div>
-                  </div>
-                );
-              }
-            }
-
-            if (type === 'tool-getWeather') {
-              const { toolCallId, state } = part;
-
-              return (
-                <Tool key={toolCallId} defaultOpen={true}>
-                  <ToolHeader type="tool-getWeather" state={state} />
-                  <ToolContent>
-                    {state === 'input-available' && (
-                      <ToolInput input={part.input} />
-                    )}
-                    {state === 'output-available' && (
-                      <ToolOutput
-                        output={<Weather weatherAtLocation={part.output} />}
-                        errorText={undefined}
-                      />
-                    )}
-                  </ToolContent>
-                </Tool>
-              );
-            }
-
-            if (type === 'tool-createDocument') {
-              const { toolCallId } = part;
-
-              if (part.output && 'error' in part.output) {
-                return (
-                  <div
+                  );
+                }
+              }
+
+              if (type === 'tool-getWeather') {
+                const { toolCallId, state } = part;
+
+                return (
+                  <Tool key={toolCallId} defaultOpen={true}>
+                    <ToolHeader type="tool-getWeather" state={state} />
+                    <ToolContent>
+                      {state === 'input-available' && (
+                        <ToolInput input={part.input} />
+                      )}
+                      {state === 'output-available' && (
+                        <ToolOutput
+                          output={<Weather weatherAtLocation={part.output} />}
+                          errorText={undefined}
+                        />
+                      )}
+                    </ToolContent>
+                  </Tool>
+                );
+              }
+
+              if (type === 'tool-createDocument') {
+                const { toolCallId } = part;
+
+                if (part.output && 'error' in part.output) {
+                  return (
+                    <div
+                      key={toolCallId}
+                      className="p-4 text-red-500 bg-red-50 rounded-lg border border-red-200 dark:bg-red-950/50"
+                    >
+                      Error creating document: {String(part.output.error)}
+                    </div>
+                  );
+                }
+
+                return (
+                  <DocumentPreview
                     key={toolCallId}
-                    className="p-4 text-red-500 bg-red-50 rounded-lg border border-red-200 dark:bg-red-950/50"
-                  >
-                    Error creating document: {String(part.output.error)}
-                  </div>
-                );
-              }
-
-              return (
-                <DocumentPreview
-                  key={toolCallId}
-                  isReadonly={isReadonly}
-                  result={part.output}
-                />
-              );
-            }
-
-            if (type === 'tool-updateDocument') {
-              const { toolCallId } = part;
-
-              if (part.output && 'error' in part.output) {
-                return (
-                  <div
-                    key={toolCallId}
-                    className="p-4 text-red-500 bg-red-50 rounded-lg border border-red-200 dark:bg-red-950/50"
-                  >
-                    Error updating document: {String(part.output.error)}
-                  </div>
-                );
-              }
-
-              return (
-                <div key={toolCallId} className="relative">
-                  <DocumentPreview
                     isReadonly={isReadonly}
                     result={part.output}
-                    args={{ ...part.output, isUpdate: true }}
                   />
-                </div>
-              );
-            }
-
-            if (type === 'tool-requestSuggestions') {
-              const { toolCallId, state } = part;
-
-              return (
-                <Tool key={toolCallId} defaultOpen={true}>
-                  <ToolHeader type="tool-requestSuggestions" state={state} />
-                  <ToolContent>
-                    {state === 'input-available' && (
-                      <ToolInput input={part.input} />
-                    )}
-                    {state === 'output-available' && (
-                      <ToolOutput
-                        output={
-                          'error' in part.output ? (
-                            <div className="p-2 text-red-500 rounded border">
-                              Error: {String(part.output.error)}
-                            </div>
-                          ) : (
-                            <DocumentToolResult
-                              type="request-suggestions"
-                              result={part.output}
-                              isReadonly={isReadonly}
-                            />
-                          )
-                        }
-                        errorText={undefined}
-                      />
-                    )}
-                  </ToolContent>
-                </Tool>
-              );
-            }
-          })}
-
-          {!isReadonly && (
-            <MessageActions
-              key={`action-${message.id}`}
-              chatId={chatId}
-              message={message}
-              vote={vote}
-              isLoading={isLoading}
-              setMode={setMode}
-            />
-          )}
+                );
+              }
+
+              if (type === 'tool-updateDocument') {
+                const { toolCallId } = part;
+
+                if (part.output && 'error' in part.output) {
+                  return (
+                    <div
+                      key={toolCallId}
+                      className="p-4 text-red-500 bg-red-50 rounded-lg border border-red-200 dark:bg-red-950/50"
+                    >
+                      Error updating document: {String(part.output.error)}
+                    </div>
+                  );
+                }
+
+                return (
+                  <div key={toolCallId} className="relative">
+                    <DocumentPreview
+                      isReadonly={isReadonly}
+                      result={part.output}
+                      args={{ ...part.output, isUpdate: true }}
+                    />
+                  </div>
+                );
+              }
+
+              if (type === 'tool-requestSuggestions') {
+                const { toolCallId, state } = part;
+
+                return (
+                  <Tool key={toolCallId} defaultOpen={true}>
+                    <ToolHeader type="tool-requestSuggestions" state={state} />
+                    <ToolContent>
+                      {state === 'input-available' && (
+                        <ToolInput input={part.input} />
+                      )}
+                      {state === 'output-available' && (
+                        <ToolOutput
+                          output={
+                            'error' in part.output ? (
+                              <div className="p-2 text-red-500 rounded border">
+                                Error: {String(part.output.error)}
+                              </div>
+                            ) : (
+                              <DocumentToolResult
+                                type="request-suggestions"
+                                result={part.output}
+                                isReadonly={isReadonly}
+                              />
+                            )
+                          }
+                          errorText={undefined}
+                        />
+                      )}
+                    </ToolContent>
+                  </Tool>
+                );
+              }
+
+              return null;
+            })}
+
+            {!isReadonly && (
+              <MessageActions
+                key={`action-${message.id}`}
+                chatId={chatId}
+                message={message}
+                vote={vote}
+                isLoading={isLoading}
+                setMode={setMode}
+              />
+            )}
+          </div>
         </div>
-      </div>
-    </motion.div>
+      </motion.div>
+    </AnimatePresence>
   );
 };
 
@@ -315,19 +321,19 @@
     <motion.div
       data-testid="message-assistant-loading"
       className="w-full group/message"
-      initial={{ opacity: 0 }}
-      animate={{ opacity: 1 }}
+      initial={{ y: 5, opacity: 0 }}
+      animate={{ y: 0, opacity: 1, transition: { delay: 1 } }}
       data-role={role}
     >
-      <div className="flex gap-3 justify-start items-start">
-        <div className="flex justify-center items-center -mt-1 rounded-full ring-1 size-8 shrink-0 ring-border bg-background">
+      <div className="flex items-start gap-3 justify-start -ml-3">
+        <div className="flex justify-center items-center mt-1 rounded-full ring-1 size-8 shrink-0 ring-border bg-background">
           <SparklesIcon size={14} />
         </div>
 
-        <div className="flex flex-col gap-2 w-full md:gap-4">
-          <div className="px-0 py-0 text-sm text-muted-foreground">
-            <LoadingText>Thinking...</LoadingText>
-          </div>
+        <div className="flex flex-col gap-4 w-full">
+          <MessageContent className="bg-transparent -ml-4">
+            <div className="text-muted-foreground">Hmm...</div>
+          </MessageContent>
         </div>
       </div>
     </motion.div>
