--- conflicted
+++ resolved
@@ -1,5 +1,4 @@
 'use client';
-
 
 import { useRouter } from 'next/navigation';
 import { useWindowSize } from 'usehooks-ts';
@@ -52,39 +51,12 @@
       )}
 
       {!isReadonly && (
-<<<<<<< HEAD
-        <ModelSelector
-          user={session}
-          selectedModelId={selectedModelId}
-          className="order-1 md:order-2"
-        />
-      )}
-
-      {!isReadonly && (
-=======
->>>>>>> 7123fbbd
         <VisibilitySelector
           chatId={chatId}
           selectedVisibilityType={selectedVisibilityType}
           className="order-1 md:order-2"
         />
       )}
-
-<<<<<<< HEAD
-=======
-      <Button
-        className="bg-zinc-900 dark:bg-zinc-100 hover:bg-zinc-800 dark:hover:bg-zinc-200 text-zinc-50 dark:text-zinc-900 hidden md:flex py-1.5 px-2 h-fit md:h-[34px] order-3 md:ml-auto"
-        asChild
-      >
-        <Link
-          href={`https://vercel.com/new/clone?repository-url=https://github.com/vercel/ai-chatbot&env=AUTH_SECRET&envDescription=Learn more about how to get the API Keys for the application&envLink=https://github.com/vercel/ai-chatbot/blob/main/.env.example&demo-title=AI Chatbot&demo-description=An Open-Source AI Chatbot Template Built With Next.js and the AI SDK by Vercel.&demo-url=https://chat.vercel.ai&products=[{"type":"integration","protocol":"ai","productSlug":"grok","integrationSlug":"xai"},{"type":"integration","protocol":"storage","productSlug":"neon","integrationSlug":"neon"},{"type":"integration","protocol":"storage","productSlug":"upstash-kv","integrationSlug":"upstash"},{"type":"blob"}]`}
-          target="_noblank"
-        >
-          <VercelIcon size={16} />
-          Deploy with Vercel
-        </Link>
-      </Button>
->>>>>>> 7123fbbd
     </header>
   );
 }
